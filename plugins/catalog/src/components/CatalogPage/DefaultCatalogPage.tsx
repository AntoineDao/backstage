--- conflicted
+++ resolved
@@ -33,11 +33,7 @@
   CatalogFilterLayout,
   EntityLifecyclePicker,
   EntityListProvider,
-<<<<<<< HEAD
-=======
   EntityProcessingStatusPicker,
-  EntityOwnerPicker,
->>>>>>> 7081218e
   EntityTagPicker,
   UserListFilterKind,
 } from '@backstage/plugin-catalog-react';
